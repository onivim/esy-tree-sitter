--- conflicted
+++ resolved
@@ -72,12 +72,8 @@
         while let Some(entry) = self.parse_state_queue.pop_front() {
             let item_set = self
                 .item_set_builder
-<<<<<<< HEAD
                 .transitive_closure(&self.parse_state_info_by_id[entry.state_id].1);
 
-=======
-                .transitive_closure(&self.item_sets_by_state_id[entry.state_id]);
->>>>>>> 8083ae66
             self.add_actions(
                 self.parse_state_info_by_id[entry.state_id].0.clone(),
                 entry.preceding_auxiliary_symbols,
@@ -759,21 +755,12 @@
     }
 }
 
-<<<<<<< HEAD
 pub(crate) fn build_parse_table<'a>(
     syntax_grammar: &'a SyntaxGrammar,
     lexical_grammar: &'a LexicalGrammar,
     inlines: &'a InlinedProductionMap,
     variable_info: &'a Vec<VariableInfo>,
 ) -> Result<(ParseTable, Vec<TokenSet>, Vec<ParseStateInfo<'a>>)> {
-=======
-pub(crate) fn build_parse_table(
-    syntax_grammar: &SyntaxGrammar,
-    lexical_grammar: &LexicalGrammar,
-    inlines: &InlinedProductionMap,
-    variable_info: &Vec<VariableInfo>,
-) -> Result<(ParseTable, Vec<TokenSet>)> {
->>>>>>> 8083ae66
     let item_set_builder = ParseItemSetBuilder::new(syntax_grammar, lexical_grammar, inlines);
     let mut following_tokens = vec![TokenSet::new(); lexical_grammar.variables.len()];
     populate_following_tokens(
